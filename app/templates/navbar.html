--- conflicted
+++ resolved
@@ -1,135 +1,78 @@
-<nav class="navbar navbar-expand-md navbar-dark bg-dark">
-  <a class="navbar-brand" href="/">PicoBrew Server</a>
-  <button class="navbar-toggler" type="button" data-bs-toggle="collapse" data-bs-target="#navbarCollapse" aria-controls="navbarCollapse" aria-expanded="false" aria-label="Toggle navigation">
-    <span class="navbar-toggler-icon"></span>
-  </button>
-<<<<<<< HEAD
-  <div class="collapse navbar-collapse" id="navbarCollapse">
-    <ul class="navbar-nav ms-auto">
-      <li class="nav-item dropdown">
-        <a class="nav-link dropdown-toggle" href="#" id="navbarDropdownPico" role="button" data-bs-toggle="dropdown" aria-expanded="false">Pico Recipes</a>
-        <div class="dropdown-menu navbar-dark bg-dark" aria-labelledby="navbarDropdownPico">
-          <a class="dropdown-item" href="/pico_recipes">Library</a>
-          <a class="dropdown-item" href="/new_pico_recipe">New</a>
-          <a class="dropdown-item" href="/import_pico_recipe">Import</a>
-=======
-  <ul class="navbar-nav ml-auto navbar-collapse collapse" id="navbarCollapse">
-    <li class="nav-item dropdown">
-      <a class="nav-link dropdown-toggle" href="#" id="navbarDropdown" role="button" data-toggle="dropdown" aria-haspopup="true" aria-expanded="false">Pico Recipes</a>
-      <div class="dropdown-menu navbar-dark bg-dark" aria-labelledby="navbarDropdown">
-        <a class="dropdown-item nav-link bg-dark" href="/pico_recipes">Library</a>
-        <a class="dropdown-item nav-link bg-dark" href="/new_pico_recipe">New</a>
-        <a class="dropdown-item nav-link bg-dark" href="/import_pico_recipe">Import</a>
-      </div>
-    </li>
-    <li class="nav-item dropdown">
-      <a class="nav-link dropdown-toggle" href="#" id="navbarDropdown" role="button" data-toggle="dropdown" aria-haspopup="true" aria-expanded="false">Zymatic Recipes</a>
-      <div class="dropdown-menu navbar-dark bg-dark" aria-labelledby="navbarDropdown">
-        <a class="dropdown-item nav-link bg-dark" href="/zymatic_recipes">Library</a>
-        <a class="dropdown-item nav-link bg-dark" href="/new_zymatic_recipe">New</a>
-        <a class="dropdown-item nav-link bg-dark" href="/import_zymatic_recipe">Import</a>
-      </div>
-    </li>
-    <li class="nav-item dropdown">
-      <a class="nav-link dropdown-toggle" href="#" id="navbarDropdown" role="button" data-toggle="dropdown" aria-haspopup="true" aria-expanded="false">ZSeries Recipes</a>
-      <div class="dropdown-menu navbar-dark bg-dark" aria-labelledby="navbarDropdown">
-        <a class="dropdown-item nav-link bg-dark" href="/zseries_recipes">Library</a>
-        <a class="dropdown-item nav-link bg-dark" href="/new_zseries_recipe">New</a>
-        <a class="dropdown-item nav-link bg-dark" href="/import_zseries_recipe">Import</a>
-      </div>
-    </li>
-    <li class="nav-item dropdown">
-      <a class="nav-link dropdown-toggle" href="#" id="navbarDropdown" role="button" data-toggle="dropdown" aria-haspopup="true" aria-expanded="false">Sessions</a>
-      <div class="dropdown-menu dropdown-menu-right navbar-dark bg-dark" aria-labelledby="navbarDropdown">
-        <a class="dropdown-item nav-link bg-dark" href="/brew_history">Brew History</a>
-        <a class="dropdown-item nav-link bg-dark" href="/ferm_history">Ferm History</a>
-        <a class="dropdown-item nav-link bg-dark" href="/still_history">Still History</a>
-        <a class="dropdown-item nav-link bg-dark" href="/iSpindel_history">iSpindel History</a>
-        <a class="dropdown-item nav-link bg-dark" href="/tilt_history">Tilt History</a>
-      </div>
-    </li>
-    <li class="nav-item dropdown">
-      <a class="nav-link dropdown-toggle" href="#" id="navbarDropdown" role="button" data-toggle="dropdown" aria-haspopup="true" aria-expanded="false">Support</a>
-      <div class="dropdown-menu dropdown-menu-right navbar-dark bg-dark" aria-labelledby="navbarDropdown">
-        <a class="dropdown-item nav-link bg-dark" href="/support/accessories">Accessories</a>
-        <a class="dropdown-item nav-link bg-dark" href="/support/additional_info">Additional Resources</a>
-        <div role="separator" class="dropdown-divider bg-dark"></div>
-        <!-- Unsupported device, though support docs are loaded into server
-        <a class="dropdown-item nav-link bg-dark" href="/support_kegsmarts">KegSmarts</a> -->
-        <a class="dropdown-item nav-link bg-dark" href="/support/pico_c">Pico C</a>
-        <a class="dropdown-item nav-link bg-dark" href="/support/pico_pro">Pico Pro</a>
-        <a class="dropdown-item nav-link bg-dark" href="/support/pico_s">Pico S</a>
-        <a class="dropdown-item nav-link bg-dark" href="/support/picoferm">PicoFerm</a>
-        <a class="dropdown-item nav-link bg-dark" href="/support/picostill">PicoStill</a>
-        <a class="dropdown-item nav-link bg-dark" href="/support/z_series">Z Series</a>
-        <a class="dropdown-item nav-link bg-dark" href="/support/zymatic">Zymatic</a>
-        <a class="dropdown-item nav-link bg-dark" href="/support/iSpindel">iSpindel</a>
-        <a class="dropdown-item nav-link bg-dark" href="/support/tilt">Tilt</a>
->>>>>>> 14338ce1
-        </div>
-      </li>
-      <li class="nav-item dropdown">
-        <a class="nav-link dropdown-toggle" href="#" id="navbarDropdownZymatic" role="button" data-bs-toggle="dropdown" aria-expanded="false">Zymatic Recipes</a>
-        <div class="dropdown-menu navbar-dark bg-dark" aria-labelledby="navbarDropdownZymatic">
-          <a class="dropdown-item" href="/zymatic_recipes">Library</a>
-          <a class="dropdown-item" href="/new_zymatic_recipe">New</a>
-          <a class="dropdown-item" href="/import_zymatic_recipe">Import</a>
-        </div>
-      </li>
-      <li class="nav-item dropdown">
-        <a class="nav-link dropdown-toggle" href="#" id="navbarDropdownZSeries" role="button" data-bs-toggle="dropdown" aria-expanded="false">ZSeries Recipes</a>
-        <div class="dropdown-menu navbar-dark bg-dark" aria-labelledby="navbarDropdownZSeries">
-          <a class="dropdown-item" href="/zseries_recipes">Library</a>
-          <a class="dropdown-item" href="/new_zseries_recipe">New</a>
-          <a class="dropdown-item" href="/import_zseries_recipe">Import</a>
-        </div>
-      </li>
-      <li class="nav-item dropdown">
-        <a class="nav-link dropdown-toggle" href="#" id="navbarDropdownSessions" role="button" data-bs-toggle="dropdown" aria-expanded="false">Sessions</a>
-        <div class="dropdown-menu dropdown-menu-end navbar-dark bg-dark" aria-labelledby="navbarDropdownSessions">
-          <a class="dropdown-item" href="/brew_history">Brew History</a>
-          <a class="dropdown-item" href="/ferm_history">Ferm History</a>
-          <a class="dropdown-item" href="/still_history">Still History</a>
-          <a class="dropdown-item" href="/iSpindel_history">iSpindel History</a>
-          <a class="dropdown-item" href="/tilt_history">Tilt History</a>
-        </div>
-      </li>
-      <li class="nav-item dropdown">
-        <a class="nav-link dropdown-toggle" href="#" id="navbarDropdownSupport" role="button" data-bs-toggle="dropdown" aria-expanded="false">Support</a>
-        <div class="dropdown-menu dropdown-menu-end navbar-dark bg-dark" aria-labelledby="navbarDropdownSupport">
-          <a class="dropdown-item" href="/support/accessories">Accessories</a>
-          <a class="dropdown-item" href="/support/additional_info">Additional Resources</a>
-          <div role="separator" class="dropdown-divider bg-dark"></div>
-          <!-- Unsupported device, though support docs are loaded into server
-          <a class="dropdown-item" href="/support_kegsmarts">KegSmarts</a> -->
-          <a class="dropdown-item" href="/support/pico_c">Pico C</a>
-          <a class="dropdown-item" href="/support/pico_pro">Pico Pro</a>
-          <a class="dropdown-item" href="/support/pico_s">Pico S</a>
-          <a class="dropdown-item" href="/support/picoferm">PicoFerm</a>
-          <a class="dropdown-item" href="/support/picostill">PicoStill</a>
-          <a class="dropdown-item" href="/support/z_series">Z Series</a>
-          <a class="dropdown-item" href="/support/zymatic">Zymatic</a>
-          <a class="dropdown-item" href="/support/iSpindel">iSpindel</a>
-          <a class="dropdown-item" href="/support/tilt">Tilt</a>
-        </div>
-      </li>
-      <li class="nav-item dropdown">
-        <a class="nav-link dropdown-toggle" href="#" id="navbarDropdownSystem" role="button" data-bs-toggle="dropdown" aria-expanded="false">System</a>
-        <div class="dropdown-menu dropdown-menu-end navbar-dark bg-dark" aria-labelledby="navbarDropdownSystem">
-          <a class="dropdown-item" href="/about">About</a>
-          <a class="dropdown-item" href="/devices">Devices</a>
-          <a class="dropdown-item" href="/restart_server">Update/Restart Server</a>
-          {% if platform is defined and platform == "RaspberryPi" %}
-          <div class="dropdown-divider bg-dark"></div>
-          <a class="dropdown-item" href="/setup">Setup/Configure (Pi)</a>
-          <a class="dropdown-item" href="/logs">System Logs (Pi)</a>
-          <a class="dropdown-item" href="/restart_system">Restart System (Pi)</a>
-          <a class="dropdown-item" href="/shutdown_system">Shutdown System (Pi)</a>
-          {% endif %}
-        </div>
-      </li>
-    </ul>
-  </div>
-</nav>
-  </ul>
-</nav>
+<nav class="navbar navbar-expand-md navbar-dark bg-dark">
+  <a class="navbar-brand" href="/">PicoBrew Server</a>
+  <button class="navbar-toggler" type="button" data-bs-toggle="collapse" data-bs-target="#navbarCollapse" aria-controls="navbarCollapse" aria-expanded="false" aria-label="Toggle navigation">
+    <span class="navbar-toggler-icon"></span>
+  </button>
+  <div class="collapse navbar-collapse" id="navbarCollapse">
+    <ul class="navbar-nav ms-auto">
+      <li class="nav-item dropdown">
+        <a class="nav-link dropdown-toggle" href="#" id="navbarDropdownPico" role="button" data-bs-toggle="dropdown" aria-expanded="false">Pico Recipes</a>
+        <div class="dropdown-menu navbar-dark bg-dark" aria-labelledby="navbarDropdownPico">
+          <a class="dropdown-item" href="/pico_recipes">Library</a>
+          <a class="dropdown-item" href="/new_pico_recipe">New</a>
+          <a class="dropdown-item" href="/import_pico_recipe">Import</a>
+        </div>
+      </li>
+      <li class="nav-item dropdown">
+        <a class="nav-link dropdown-toggle" href="#" id="navbarDropdownZymatic" role="button" data-bs-toggle="dropdown" aria-expanded="false">Zymatic Recipes</a>
+        <div class="dropdown-menu navbar-dark bg-dark" aria-labelledby="navbarDropdownZymatic">
+          <a class="dropdown-item" href="/zymatic_recipes">Library</a>
+          <a class="dropdown-item" href="/new_zymatic_recipe">New</a>
+          <a class="dropdown-item" href="/import_zymatic_recipe">Import</a>
+        </div>
+      </li>
+      <li class="nav-item dropdown">
+        <a class="nav-link dropdown-toggle" href="#" id="navbarDropdownZSeries" role="button" data-bs-toggle="dropdown" aria-expanded="false">ZSeries Recipes</a>
+        <div class="dropdown-menu navbar-dark bg-dark" aria-labelledby="navbarDropdownZSeries">
+          <a class="dropdown-item" href="/zseries_recipes">Library</a>
+          <a class="dropdown-item" href="/new_zseries_recipe">New</a>
+          <a class="dropdown-item" href="/import_zseries_recipe">Import</a>
+        </div>
+      </li>
+      <li class="nav-item dropdown">
+        <a class="nav-link dropdown-toggle" href="#" id="navbarDropdownSessions" role="button" data-bs-toggle="dropdown" aria-expanded="false">Sessions</a>
+        <div class="dropdown-menu dropdown-menu-end navbar-dark bg-dark" aria-labelledby="navbarDropdownSessions">
+          <a class="dropdown-item" href="/brew_history">Brew History</a>
+          <a class="dropdown-item" href="/ferm_history">Ferm History</a>
+          <a class="dropdown-item" href="/still_history">Still History</a>
+          <a class="dropdown-item" href="/iSpindel_history">iSpindel History</a>
+          <a class="dropdown-item" href="/tilt_history">Tilt History</a>
+        </div>
+      </li>
+      <li class="nav-item dropdown">
+        <a class="nav-link dropdown-toggle" href="#" id="navbarDropdownSupport" role="button" data-bs-toggle="dropdown" aria-expanded="false">Support</a>
+        <div class="dropdown-menu dropdown-menu-end navbar-dark bg-dark" aria-labelledby="navbarDropdownSupport">
+          <a class="dropdown-item" href="/support/accessories">Accessories</a>
+          <a class="dropdown-item" href="/support/additional_info">Additional Resources</a>
+          <div role="separator" class="dropdown-divider bg-dark"></div>
+          <!-- Unsupported device, though support docs are loaded into server
+          <a class="dropdown-item" href="/support_kegsmarts">KegSmarts</a> -->
+          <a class="dropdown-item" href="/support/pico_c">Pico C</a>
+          <a class="dropdown-item" href="/support/pico_pro">Pico Pro</a>
+          <a class="dropdown-item" href="/support/pico_s">Pico S</a>
+          <a class="dropdown-item" href="/support/picoferm">PicoFerm</a>
+          <a class="dropdown-item" href="/support/picostill">PicoStill</a>
+          <a class="dropdown-item" href="/support/z_series">Z Series</a>
+          <a class="dropdown-item" href="/support/zymatic">Zymatic</a>
+          <a class="dropdown-item" href="/support/iSpindel">iSpindel</a>
+          <a class="dropdown-item" href="/support/tilt">Tilt</a>
+        </div>
+      </li>
+      <li class="nav-item dropdown">
+        <a class="nav-link dropdown-toggle" href="#" id="navbarDropdownSystem" role="button" data-bs-toggle="dropdown" aria-expanded="false">System</a>
+        <div class="dropdown-menu dropdown-menu-end navbar-dark bg-dark" aria-labelledby="navbarDropdownSystem">
+          <a class="dropdown-item" href="/about">About</a>
+          <a class="dropdown-item" href="/devices">Devices</a>
+          <a class="dropdown-item" href="/restart_server">Update/Restart Server</a>
+          {% if platform is defined and platform == "RaspberryPi" %}
+          <div class="dropdown-divider bg-dark"></div>
+          <a class="dropdown-item" href="/setup">Setup/Configure (Pi)</a>
+          <a class="dropdown-item" href="/logs">System Logs (Pi)</a>
+          <a class="dropdown-item" href="/restart_system">Restart System (Pi)</a>
+          <a class="dropdown-item" href="/shutdown_system">Shutdown System (Pi)</a>
+          {% endif %}
+        </div>
+      </li>
+    </ul>
+  </div>
+</nav>